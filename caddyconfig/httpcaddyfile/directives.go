// Copyright 2015 Matthew Holt and The Caddy Authors
//
// Licensed under the Apache License, Version 2.0 (the "License");
// you may not use this file except in compliance with the License.
// You may obtain a copy of the License at
//
//     http://www.apache.org/licenses/LICENSE-2.0
//
// Unless required by applicable law or agreed to in writing, software
// distributed under the License is distributed on an "AS IS" BASIS,
// WITHOUT WARRANTIES OR CONDITIONS OF ANY KIND, either express or implied.
// See the License for the specific language governing permissions and
// limitations under the License.

package httpcaddyfile

import (
	"encoding/json"
	"net"
	"slices"
	"sort"
	"strconv"
	"strings"

	"github.com/caddyserver/caddy/v2"
	"github.com/caddyserver/caddy/v2/caddyconfig"
	"github.com/caddyserver/caddy/v2/caddyconfig/caddyfile"
	"github.com/caddyserver/caddy/v2/modules/caddyhttp"
)

// defaultDirectiveOrder specifies the default order
// to apply directives in HTTP routes. This must only
// consist of directives that are included in Caddy's
// standard distribution.
//
// e.g. The 'root' directive goes near the start in
// case rewrites or redirects depend on existence of
// files, i.e. the file matcher, which must know the
// root first.
//
// e.g. The 'header' directive goes before 'redir' so
// that headers can be manipulated before doing redirects.
//
// e.g. The 'respond' directive is near the end because it
// writes a response and terminates the middleware chain.
var defaultDirectiveOrder = []string{
	"tracing",

	// set variables that may be used by other directives
	"map",
	"vars",
	"fs",
	"root",
	"log_append",
	"skip_log", // TODO: deprecated, renamed to log_skip
	"log_skip",
	"log_name",

	"header",
	"copy_response_headers", // only in reverse_proxy's handle_response
	"request_body",

	"redir",

	// incoming request manipulation
	"method",
	"rewrite",
	"uri",
	"try_files",

	// middleware handlers; some wrap responses
	"basicauth", // TODO: deprecated, renamed to basic_auth
	"basic_auth",
	"forward_auth",
	"request_header",
	"encode",
	"push",
	"intercept",
	"templates",

	// special routing & dispatching directives
	"invoke",
	"handle",
	"handle_path",
	"route",

	// handlers that typically respond to requests
	"abort",
	"error",
	"copy_response", // only in reverse_proxy's handle_response
	"respond",
	"metrics",
	"reverse_proxy",
	"php_fastcgi",
	"file_server",
	"acme_server",
}

// directiveOrder specifies the order to apply directives
// in HTTP routes, after being modified by either the
// plugins or by the user via the "order" global option.
var directiveOrder = defaultDirectiveOrder

// RegisterDirective registers a unique directive dir with an
// associated unmarshaling (setup) function. When directive dir
// is encountered in a Caddyfile, setupFunc will be called to
// unmarshal its tokens.
func RegisterDirective(dir string, setupFunc UnmarshalFunc) {
	if _, ok := registeredDirectives[dir]; ok {
		panic("directive " + dir + " already registered")
	}
	registeredDirectives[dir] = setupFunc
}

// RegisterHandlerDirective is like RegisterDirective, but for
// directives which specifically output only an HTTP handler.
// Directives registered with this function will always have
// an optional matcher token as the first argument.
func RegisterHandlerDirective(dir string, setupFunc UnmarshalHandlerFunc) {
	RegisterDirective(dir, func(h Helper) ([]ConfigValue, error) {
		if !h.Next() {
			return nil, h.ArgErr()
		}

		matcherSet, err := h.ExtractMatcherSet()
		if err != nil {
			return nil, err
		}

		val, err := setupFunc(h)
		if err != nil {
			return nil, err
		}

		return h.NewRoute(matcherSet, val), nil
	})
}

// RegisterDirectiveOrder registers the default order for a
// directive from a plugin.
//
// This is useful when a plugin has a well-understood place
// it should run in the middleware pipeline, and it allows
// users to avoid having to define the order themselves.
//
// The directive dir may be placed in the position relative
// to ('before' or 'after') a directive included in Caddy's
// standard distribution. It cannot be relative to another
// plugin's directive.
//
// EXPERIMENTAL: This API may change or be removed.
func RegisterDirectiveOrder(dir string, position Positional, standardDir string) {
	// check if directive was already ordered
	if slices.Contains(directiveOrder, dir) {
		panic("directive '" + dir + "' already ordered")
	}

	if position != Before && position != After {
		panic("the 2nd argument must be either 'before' or 'after', got '" + position + "'")
	}

	// check if directive exists in standard distribution, since
	// we can't allow plugins to depend on one another; we can't
	// guarantee the order that plugins are loaded in.
	foundStandardDir := slices.Contains(defaultDirectiveOrder, standardDir)
	if !foundStandardDir {
		panic("the 3rd argument '" + standardDir + "' must be a directive that exists in the standard distribution of Caddy")
	}

	// insert directive into proper position
	newOrder := directiveOrder
	for i, d := range newOrder {
		if d != standardDir {
			continue
		}
		if position == Before {
			newOrder = append(newOrder[:i], append([]string{dir}, newOrder[i:]...)...)
		} else if position == After {
			newOrder = append(newOrder[:i+1], append([]string{dir}, newOrder[i+1:]...)...)
		}
		break
	}
	directiveOrder = newOrder
}

// RegisterGlobalOption registers a unique global option opt with
// an associated unmarshaling (setup) function. When the global
// option opt is encountered in a Caddyfile, setupFunc will be
// called to unmarshal its tokens.
func RegisterGlobalOption(opt string, setupFunc UnmarshalGlobalFunc) {
	if _, ok := registeredGlobalOptions[opt]; ok {
		panic("global option " + opt + " already registered")
	}
	registeredGlobalOptions[opt] = setupFunc
}

// Helper is a type which helps setup a value from
// Caddyfile tokens.
type Helper struct {
	*caddyfile.Dispenser
	// State stores intermediate variables during caddyfile adaptation.
	State        map[string]any
	options      map[string]any
	warnings     *[]caddyconfig.Warning
	matcherDefs  map[string]caddy.ModuleMap
	parentBlock  caddyfile.ServerBlock
	groupCounter counter
}

// Option gets the option keyed by name.
func (h Helper) Option(name string) any {
	return h.options[name]
}

// Caddyfiles returns the list of config files from
// which tokens in the current server block were loaded.
func (h Helper) Caddyfiles() []string {
	// first obtain set of names of files involved
	// in this server block, without duplicates
	files := make(map[string]struct{})
	for _, segment := range h.parentBlock.Segments {
		for _, token := range segment {
			files[token.File] = struct{}{}
		}
	}
	// then convert the set into a slice
	filesSlice := make([]string, 0, len(files))
	for file := range files {
		filesSlice = append(filesSlice, file)
	}
	sort.Strings(filesSlice)
	return filesSlice
}

// JSON converts val into JSON. Any errors are added to warnings.
func (h Helper) JSON(val any) json.RawMessage {
	return caddyconfig.JSON(val, h.warnings)
}

// MatcherToken assumes the next argument token is (possibly) a matcher,
// and if so, returns the matcher set along with a true value. If the next
// token is not a matcher, nil and false is returned. Note that a true
// value may be returned with a nil matcher set if it is a catch-all.
func (h Helper) MatcherToken() (caddy.ModuleMap, bool, error) {
	if !h.NextArg() {
		return nil, false, nil
	}
	return matcherSetFromMatcherToken(h.Dispenser.Token(), h.matcherDefs, h.warnings)
}

// ExtractMatcherSet is like MatcherToken, except this is a higher-level
// method that returns the matcher set described by the matcher token,
// or nil if there is none, and deletes the matcher token from the
// dispenser and resets it as if this look-ahead never happened. Useful
// when wrapping a route (one or more handlers) in a user-defined matcher.
func (h Helper) ExtractMatcherSet() (caddy.ModuleMap, error) {
	matcherSet, hasMatcher, err := h.MatcherToken()
	if err != nil {
		return nil, err
	}
	if hasMatcher {
		// strip matcher token; we don't need to
		// use the return value here because a
		// new dispenser should have been made
		// solely for this directive's tokens,
		// with no other uses of same slice
		h.Dispenser.Delete()
	}
	h.Dispenser.Reset() // pretend this lookahead never happened
	return matcherSet, nil
}

// NewRoute returns config values relevant to creating a new HTTP route.
func (h Helper) NewRoute(matcherSet caddy.ModuleMap,
	handler caddyhttp.MiddlewareHandler,
) []ConfigValue {
	mod, err := caddy.GetModule(caddy.GetModuleID(handler))
	if err != nil {
		*h.warnings = append(*h.warnings, caddyconfig.Warning{
			File:    h.File(),
			Line:    h.Line(),
			Message: err.Error(),
		})
		return nil
	}
	var matcherSetsRaw []caddy.ModuleMap
	if matcherSet != nil {
		matcherSetsRaw = append(matcherSetsRaw, matcherSet)
	}
	return []ConfigValue{
		{
			Class: "route",
			Value: caddyhttp.Route{
				MatcherSetsRaw: matcherSetsRaw,
				HandlersRaw:    []json.RawMessage{caddyconfig.JSONModuleObject(handler, "handler", mod.ID.Name(), h.warnings)},
			},
		},
	}
}

// GroupRoutes adds the routes (caddyhttp.Route type) in vals to the
// same group, if there is more than one route in vals.
func (h Helper) GroupRoutes(vals []ConfigValue) {
	// ensure there's at least two routes; group of one is pointless
	var count int
	for _, v := range vals {
		if _, ok := v.Value.(caddyhttp.Route); ok {
			count++
			if count > 1 {
				break
			}
		}
	}
	if count < 2 {
		return
	}

	// now that we know the group will have some effect, do it
	groupName := h.groupCounter.nextGroup()
	for i := range vals {
		if route, ok := vals[i].Value.(caddyhttp.Route); ok {
			route.Group = groupName
			vals[i].Value = route
		}
	}
}

// WithDispenser returns a new instance based on d. All others Helper
// fields are copied, so typically maps are shared with this new instance.
func (h Helper) WithDispenser(d *caddyfile.Dispenser) Helper {
	h.Dispenser = d
	return h
}

// ParseSegmentAsSubroute parses the segment such that its subdirectives
// are themselves treated as directives, from which a subroute is built
// and returned.
func ParseSegmentAsSubroute(h Helper) (caddyhttp.MiddlewareHandler, error) {
	allResults, err := parseSegmentAsConfig(h)
	if err != nil {
		return nil, err
	}

	return buildSubroute(allResults, h.groupCounter, true)
}

// parseSegmentAsConfig parses the segment such that its subdirectives
// are themselves treated as directives, including named matcher definitions,
// and the raw Config structs are returned.
func parseSegmentAsConfig(h Helper) ([]ConfigValue, error) {
	var allResults []ConfigValue

	for h.Next() {
		// don't allow non-matcher args on the first line
		if h.NextArg() {
			return nil, h.ArgErr()
		}

		// slice the linear list of tokens into top-level segments
		var segments []caddyfile.Segment
		for nesting := h.Nesting(); h.NextBlock(nesting); {
			segments = append(segments, h.NextSegment())
		}

		// copy existing matcher definitions so we can augment
		// new ones that are defined only in this scope
		matcherDefs := make(map[string]caddy.ModuleMap, len(h.matcherDefs))
		for key, val := range h.matcherDefs {
			matcherDefs[key] = val
		}

		// find and extract any embedded matcher definitions in this scope
		for i := 0; i < len(segments); i++ {
			seg := segments[i]
			if strings.HasPrefix(seg.Directive(), matcherPrefix) {
				// parse, then add the matcher to matcherDefs
				err := parseMatcherDefinitions(caddyfile.NewDispenser(seg), matcherDefs)
				if err != nil {
					return nil, err
				}
				// remove the matcher segment (consumed), then step back the loop
				segments = append(segments[:i], segments[i+1:]...)
				i--
			}
		}

		// with matchers ready to go, evaluate each directive's segment
		for _, seg := range segments {
			dir := seg.Directive()
			dirFunc, ok := registeredDirectives[dir]
			if !ok {
				return nil, h.Errf("unrecognized directive: %s - are you sure your Caddyfile structure (nesting and braces) is correct?", dir)
			}

			subHelper := h
			subHelper.Dispenser = caddyfile.NewDispenser(seg)
			subHelper.matcherDefs = matcherDefs

			results, err := dirFunc(subHelper)
			if err != nil {
				return nil, h.Errf("parsing caddyfile tokens for '%s': %v", dir, err)
			}

			dir = normalizeDirectiveName(dir)

			for _, result := range results {
				result.directive = dir
				allResults = append(allResults, result)
			}
		}
	}

	return allResults, nil
}

// ConfigValue represents a value to be added to the final
// configuration, or a value to be consulted when building
// the final configuration.
type ConfigValue struct {
	// The kind of value this is. As the config is
	// being built, the adapter will look in the
	// "pile" for values belonging to a certain
	// class when it is setting up a certain part
	// of the config. The associated value will be
	// type-asserted and placed accordingly.
	Class string

	// The value to be used when building the config.
	// Generally its type is associated with the
	// name of the Class.
	Value any

	directive string
}

func sortRoutes(routes []ConfigValue) {
	dirPositions := make(map[string]int)
	for i, dir := range directiveOrder {
		dirPositions[dir] = i
	}

	sort.SliceStable(routes, func(i, j int) bool {
		// if the directives are different, just use the established directive order
		iDir, jDir := routes[i].directive, routes[j].directive
		if iDir != jDir {
			return dirPositions[iDir] < dirPositions[jDir]
		}

		// directives are the same; sub-sort by path matcher length if there's
		// only one matcher set and one path (this is a very common case and
		// usually -- but not always -- helpful/expected, oh well; user can
		// always take manual control of order using handler or route blocks)
		iRoute, ok := routes[i].Value.(caddyhttp.Route)
		if !ok {
			return false
		}
		jRoute, ok := routes[j].Value.(caddyhttp.Route)
		if !ok {
			return false
		}

		// decode the path matchers if there is just one matcher set
		var iPM, jPM caddyhttp.MatchPath
		if len(iRoute.MatcherSetsRaw) == 1 {
			_ = json.Unmarshal(iRoute.MatcherSetsRaw[0]["path"], &iPM)
		}
		if len(jRoute.MatcherSetsRaw) == 1 {
			_ = json.Unmarshal(jRoute.MatcherSetsRaw[0]["path"], &jPM)
		}

		// if there is only one path in the path matcher, sort by longer path
		// (more specific) first; missing path matchers or multi-matchers are
		// treated as zero-length paths
		var iPathLen, jPathLen int
		if len(iPM) == 1 {
			iPathLen = len(iPM[0])
		}
		if len(jPM) == 1 {
			jPathLen = len(jPM[0])
		}

		sortByPath := func() bool {
			// we can only confidently compare path lengths if both
			// directives have a single path to match (issue #5037)
			if iPathLen > 0 && jPathLen > 0 {
				// if both paths are the same except for a trailing wildcard,
				// sort by the shorter path first (which is more specific)
				if strings.TrimSuffix(iPM[0], "*") == strings.TrimSuffix(jPM[0], "*") {
					return iPathLen < jPathLen
				}

				// sort most-specific (longest) path first
				return iPathLen > jPathLen
			}

			// if both directives don't have a single path to compare,
			// sort whichever one has a matcher first; if both have
			// a matcher, sort equally (stable sort preserves order)
			return len(iRoute.MatcherSetsRaw) > 0 && len(jRoute.MatcherSetsRaw) == 0
		}()

		// some directives involve setting values which can overwrite
		// each other, so it makes most sense to reverse the order so
		// that the least-specific matcher is first, allowing the last
		// matching one to win
		if iDir == "vars" {
			return !sortByPath
		}

		// everything else is most-specific matcher first
		return sortByPath
	})
}

// serverBlock pairs a Caddyfile server block with
// a "pile" of config values, keyed by class name,
// as well as its parsed keys for convenience.
type serverBlock struct {
	block      caddyfile.ServerBlock
	pile       map[string][]ConfigValue // config values obtained from directives
	parsedKeys []Address
}

// hostsFromKeys returns a list of all the non-empty hostnames found in
// the keys of the server block sb. If logger mode is false, a key with
// an empty hostname portion will return an empty slice, since that
// server block is interpreted to effectively match all hosts. An empty
// string is never added to the slice.
//
// If loggerMode is true, then the non-standard ports of keys will be
// joined to the hostnames. This is to effectively match the Host
// header of requests that come in for that key.
//
// The resulting slice is not sorted but will never have duplicates.
func (sb serverBlock) hostsFromKeys(loggerMode bool) []string {
	// ensure each entry in our list is unique
	hostMap := make(map[string]struct{})
	for _, addr := range sb.parsedKeys {
		if addr.Host == "" {
			if !loggerMode {
				// server block contains a key like ":443", i.e. the host portion
				// is empty / catch-all, which means to match all hosts
				return []string{}
			}
			// never append an empty string
			continue
		}
		if loggerMode &&
			addr.Port != "" &&
			addr.Port != strconv.Itoa(caddyhttp.DefaultHTTPPort) &&
			addr.Port != strconv.Itoa(caddyhttp.DefaultHTTPSPort) {
			hostMap[net.JoinHostPort(addr.Host, addr.Port)] = struct{}{}
		} else {
			hostMap[addr.Host] = struct{}{}
		}
	}

	// convert map to slice
	sblockHosts := make([]string, 0, len(hostMap))
	for host := range hostMap {
		sblockHosts = append(sblockHosts, host)
	}

	return sblockHosts
}

func (sb serverBlock) hostsFromKeysNotHTTP(httpPort string) []string {
	// ensure each entry in our list is unique
	hostMap := make(map[string]struct{})
	for _, addr := range sb.parsedKeys {
		if addr.Host == "" {
			continue
		}
		if addr.Scheme != "http" && addr.Port != httpPort {
			hostMap[addr.Host] = struct{}{}
		}
	}

	// convert map to slice
	sblockHosts := make([]string, 0, len(hostMap))
	for host := range hostMap {
		sblockHosts = append(sblockHosts, host)
	}

	return sblockHosts
}

// hasHostCatchAllKey returns true if sb has a key that
// omits a host portion, i.e. it "catches all" hosts.
func (sb serverBlock) hasHostCatchAllKey() bool {
<<<<<<< HEAD
	for _, addr := range sb.parsedKeys {
		if addr.Host == "" {
			return true
		}
	}
	return false
=======
	return slices.ContainsFunc(sb.keys, func(addr Address) bool {
		return addr.Host == ""
	})
>>>>>>> 2faeac0a
}

// isAllHTTP returns true if all sb keys explicitly specify
// the http:// scheme
func (sb serverBlock) isAllHTTP() bool {
<<<<<<< HEAD
	for _, addr := range sb.parsedKeys {
		if addr.Scheme != "http" {
			return false
		}
	}
	return true
=======
	return !slices.ContainsFunc(sb.keys, func(addr Address) bool {
		return addr.Scheme != "http"
	})
>>>>>>> 2faeac0a
}

// Positional are the supported modes for ordering directives.
type Positional string

const (
	Before Positional = "before"
	After  Positional = "after"
	First  Positional = "first"
	Last   Positional = "last"
)

type (
	// UnmarshalFunc is a function which can unmarshal Caddyfile
	// tokens into zero or more config values using a Helper type.
	// These are passed in a call to RegisterDirective.
	UnmarshalFunc func(h Helper) ([]ConfigValue, error)

	// UnmarshalHandlerFunc is like UnmarshalFunc, except the
	// output of the unmarshaling is an HTTP handler. This
	// function does not need to deal with HTTP request matching
	// which is abstracted away. Since writing HTTP handlers
	// with Caddyfile support is very common, this is a more
	// convenient way to add a handler to the chain since a lot
	// of the details common to HTTP handlers are taken care of
	// for you. These are passed to a call to
	// RegisterHandlerDirective.
	UnmarshalHandlerFunc func(h Helper) (caddyhttp.MiddlewareHandler, error)

	// UnmarshalGlobalFunc is a function which can unmarshal Caddyfile
	// tokens from a global option. It is passed the tokens to parse and
	// existing value from the previous instance of this global option
	// (if any). It returns the value to associate with this global option.
	UnmarshalGlobalFunc func(d *caddyfile.Dispenser, existingVal any) (any, error)
)

var registeredDirectives = make(map[string]UnmarshalFunc)

var registeredGlobalOptions = make(map[string]UnmarshalGlobalFunc)<|MERGE_RESOLUTION|>--- conflicted
+++ resolved
@@ -588,35 +588,17 @@
 // hasHostCatchAllKey returns true if sb has a key that
 // omits a host portion, i.e. it "catches all" hosts.
 func (sb serverBlock) hasHostCatchAllKey() bool {
-<<<<<<< HEAD
-	for _, addr := range sb.parsedKeys {
-		if addr.Host == "" {
-			return true
-		}
-	}
-	return false
-=======
 	return slices.ContainsFunc(sb.keys, func(addr Address) bool {
 		return addr.Host == ""
 	})
->>>>>>> 2faeac0a
 }
 
 // isAllHTTP returns true if all sb keys explicitly specify
 // the http:// scheme
 func (sb serverBlock) isAllHTTP() bool {
-<<<<<<< HEAD
-	for _, addr := range sb.parsedKeys {
-		if addr.Scheme != "http" {
-			return false
-		}
-	}
-	return true
-=======
 	return !slices.ContainsFunc(sb.keys, func(addr Address) bool {
 		return addr.Scheme != "http"
 	})
->>>>>>> 2faeac0a
 }
 
 // Positional are the supported modes for ordering directives.
